--- conflicted
+++ resolved
@@ -218,10 +218,9 @@
     end
 end
 
-<<<<<<< HEAD
 let test_name = "test-k8s-external-manager"
     @testset "$test_name" begin
-        worker_prefix = "$(test_name)-worker"
+        worker_prefix = "$(test_name)-$(TEST_RUN)-worker"
         function configure(pod)
             push!(pod["metadata"]["labels"], "test" => test_name, COMMON_LABELS...)
             return pod
@@ -259,13 +258,9 @@
     end
 end
 
-let job_name = "test-k8s-internal-manager"
-    @testset "$job_name" begin
-=======
-let test_name = "test-success"
+let test_name = "test-k8s-internal-manager"
     @testset "$test_name" begin
         job_name = "$(test_name)-$(TEST_RUN)"
->>>>>>> 3fc33a8f
         worker_prefix = "$(job_name)-worker"
 
         code = """
@@ -427,16 +422,10 @@
     end
 end
 
-<<<<<<< HEAD
 # Keep this test using a in-cluster manager as the interrupt reports the error in the
-# manager logs
-let job_name = "test-interrupt"
-    @testset "$job_name" begin
-=======
 let test_name = "test-interrupt"
     @testset "$test_name" begin
         job_name = "$(test_name)-$(TEST_RUN)"
->>>>>>> 3fc33a8f
         worker_prefix = "$(job_name)-worker"
 
         code = """
