--- conflicted
+++ resolved
@@ -229,23 +229,8 @@
 Predicate for testing if the current process is running within a Kubernetes (K8s) pod.
 """
 function isk8s()
-<<<<<<< HEAD
     # https://kubernetes.io/docs/reference/kubectl/#in-cluster-authentication-and-namespace-overrides
     return haskey(ENV, "KUBERNETES_SERVICE_HOST") && haskey(ENV, "KUBERNETES_SERVICE_PORT")
-=======
-    in_kubepod = false
-    @mock(isfile("/proc/self/cgroup")) || return in_kubepod
-    @mock open("/proc/self/cgroup") do fp
-        while !eof(fp)
-            line = chomp(readline(fp))
-            path_name = split(line, ':')[3]
-            if startswith(path_name, "/kubepods/")
-                in_kubepod = true
-                break
-            end
-        end
-    end
-    return in_kubepod
 end
 
 
@@ -272,5 +257,4 @@
     node_selector = get!(pod["spec"], "nodeSelector", Dict())
     node_selector["topology.kubernetes.io/zone"] = zone
     return pod
->>>>>>> 7668bd8b
 end